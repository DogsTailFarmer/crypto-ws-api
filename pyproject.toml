--- conflicted
+++ resolved
@@ -17,12 +17,7 @@
 requires-python = ">=3.8"
 
 dependencies = [
-<<<<<<< HEAD
-    "exchanges-wrapper",
-    "aiohttp==3.8.4",
-=======
     "aiohttp==3.8.5",
->>>>>>> 60622ff4
     "shortuuid~=1.0.11",
     "platformdirs~=3.10.0",
     "toml~=0.10.2",
