--- conflicted
+++ resolved
@@ -1,10 +1,7 @@
 #!/usr/bin/env python3
 # -*- coding: utf-8 -*-
 import asyncio
-<<<<<<< HEAD
-=======
 import gc
->>>>>>> fce5646c
 import time
 import aiohttp
 import logging
@@ -12,11 +9,8 @@
 import hmac
 import hashlib
 import base64
-<<<<<<< HEAD
-=======
 import string
 import random
->>>>>>> fce5646c
 
 from enum import Enum
 from crypto_ws_api import TIMEOUT, ID_LEN_LIMIT
@@ -163,7 +157,6 @@
             return None
         if method != 'userDataStream.start' and not self.operational_status:
             logger.warning("UserWSS temporary in Out-of-Service state")
-<<<<<<< HEAD
             return None
         if method in ('order.place', 'order.cancelReplace', 'order') and not self.order_handling:
             logger.warning("UserWSS: exceeded order placement limit, try later")
@@ -171,21 +164,9 @@
 
         params = _params.copy() if _params else None
 
-        r_id = f"{self.exchange}{method}{int(time.time() * 1000000)}"
-
-        if self.exchange in ("okx", "bitfinex") and  method == "userDataStream.start":
-=======
-            return None
-        if method in ('order.place', 'order.cancelReplace', 'order') and not self.order_handling:
-            logger.warning("UserWSS: exceeded order placement limit, try later")
-            return None
-
-        params = _params.copy() if _params else None
-
         r_id = f"{self.exchange}{method}{''.join(random.choices(ALPHABET, k=8))}"
 
         if self.exchange in ("okx", "bitfinex") and method == "userDataStream.start":
->>>>>>> fce5646c
             _id = self.ws_id
         else:
             _id = ''.join(e for e in r_id if e.isalnum())[-ID_LEN_LIMIT[self.exchange]:]
@@ -238,7 +219,6 @@
                                  "sign": signature}
                                 ]
                        }
-<<<<<<< HEAD
             else:
                 req = {"id": _id, "op": method, "args": params if isinstance(params, list) else [params]}
         elif self.exchange == 'bitfinex':
@@ -254,23 +234,6 @@
                     'filter': ['trading']
                 }
             else:
-=======
-            else:
-                req = {"id": _id, "op": method, "args": params if isinstance(params, list) else [params]}
-        elif self.exchange == 'bitfinex':
-            if method == "userDataStream.start":
-                ts = int(time.time() * 1000)
-                data = f"AUTH{ts}"
-                req = {
-                    'event': "auth",
-                    'apiKey': self._api_key,
-                    'authSig': generate_signature(self.exchange, self._api_secret, data),
-                    'authPayload': data,
-                    'authNonce': ts,
-                    'filter': ['trading']
-                }
-            else:
->>>>>>> fce5646c
                 if method == 'on':
                     params.update({"meta": {"aff_code": "v_4az2nCP"}})
                 req = [0, method, _id, params]
@@ -309,10 +272,7 @@
         self.tasks_list.clear()
         if self._ws and not self._ws.closed:
             await self._ws.close()
-<<<<<<< HEAD
-=======
         gc.collect()
->>>>>>> fce5646c
         logger.info("User WSS for %s stopped", self.ws_id)
 
     async def _handle_msg(self, msg):
@@ -469,12 +429,7 @@
             return res
 
     async def stop(self):
-<<<<<<< HEAD
-        for ws in self.user_wss.values():
-            await ws.stop()
-=======
         user_wss_copy = dict(self.user_wss)
         for ws in user_wss_copy.values():
             await ws.stop()
-        self.user_wss.clear()
->>>>>>> fce5646c
+        self.user_wss.clear()