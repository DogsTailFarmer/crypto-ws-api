<<<<<<< HEAD
=======
## v2.0.2 - 2023-09-19
### Added for new features
* Managed delay added for new connection

## v2.0.1b6 - 2023-09-15
### Update
* Migrated from aiohttp.ws_connection to websockets.client

>>>>>>> 998903b4
## v2.0.1 - 2023-08-24
### Update
* Some minor fixes

## v2.0.1b5 - 2023-07-18
### Fix
* [ RuntimeError: dictionary changed size during iteration #1 ](https://github.com/DogsTailFarmer/crypto-ws-api/issues/1#issue-1857274697)

## 2.0.0rc1 - 2023-08-08
### Added for new features
* Bitfinex implemented

### Update
* The general concept is saved - the request is formed "on the fly" from the type and parameters, so no additional
description of the methods is required
* For each request type, its own WS handle instance is created
* WS handle instance are reusable
* Excluded _race_ when creating WS handle instance when receiving a packet of the same type of requests
* README.md

## v1.0.2b2 - 2023-07-26
### Added for new features
* OKX implemented

## v1.0.1-1 - 2023-07-05
### Update
* README.md
* UserWSSession.__init__(): check parameters 

## v1.0.1 - 2023-07-04
### Fix
* Added SYMBOL for query ID

### Update
* `ws_session.py`: set logging for multi-module purpose
* `demo.py`: configure logging example
* `README.md`<|MERGE_RESOLUTION|>--- conflicted
+++ resolved
@@ -1,5 +1,3 @@
-<<<<<<< HEAD
-=======
 ## v2.0.2 - 2023-09-19
 ### Added for new features
 * Managed delay added for new connection
@@ -8,7 +6,6 @@
 ### Update
 * Migrated from aiohttp.ws_connection to websockets.client
 
->>>>>>> 998903b4
 ## v2.0.1 - 2023-08-24
 ### Update
 * Some minor fixes
