--- conflicted
+++ resolved
@@ -1,10 +1,7 @@
-<<<<<<< HEAD
-=======
 ## v2.0.1b5 - 2023-07-18
 ### Fix
 * [ RuntimeError: dictionary changed size during iteration #1 ](https://github.com/DogsTailFarmer/crypto-ws-api/issues/1#issue-1857274697)
 
->>>>>>> fce5646c
 ## 2.0.0rc1 - 2023-08-08
 ### Added for new features
 * Bitfinex implemented
